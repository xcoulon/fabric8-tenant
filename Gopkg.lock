--- conflicted
+++ resolved
@@ -56,16 +56,11 @@
 
 [[projects]]
   name = "github.com/fabric8-services/fabric8-auth"
-<<<<<<< HEAD
   packages = [
     "design",
     "errors"
   ]
-  revision = "0dd9dae7ea819f950d1a64b8a2241131a29f4028"
-=======
-  packages = ["design","errors"]
   revision = "19eb16aaf10758299c4a5360600af983b8470909"
->>>>>>> b83a946e
 
 [[projects]]
   branch = "master"
@@ -314,10 +309,6 @@
 [solve-meta]
   analyzer-name = "dep"
   analyzer-version = 1
-<<<<<<< HEAD
-  inputs-digest = "e280835ce7357c1c10d72817b94160abd1d84d72068eb9e4f17dad7c966823ef"
-=======
   inputs-digest = "1b9a2de0300053d7ad432f00112f0589ce9f168227a81f5fc9c33ab6f6e3c816"
->>>>>>> b83a946e
   solver-name = "gps-cdcl"
   solver-version = 1