--- conflicted
+++ resolved
@@ -54,31 +54,24 @@
 		// check the request URI and method
 		if httpRequest.Method != cassetteRequest.Method ||
 			(httpRequest.URL != nil && httpRequest.URL.String() != cassetteRequest.URL) {
+			log.Debug(nil, map[string]interface{}{
+				"httpRequest_method":     httpRequest.Method,
+				"cassetteRequest_method": cassetteRequest.Method,
+				"httpRequest_url":        httpRequest.URL,
+				"cassetteRequest_url":    cassetteRequest.URL,
+			}, "Cassette method/url doesn't match with the current request")
 			return false
 		}
+
 		// look-up the JWT's "sub" claim and compare with the request
 		token, err := jwtrequest.ParseFromRequest(httpRequest, jwtrequest.AuthorizationHeaderExtractor, func(*jwt.Token) (interface{}, error) {
 			return testsupport.PublicKey("../test/public_key.pem")
 		})
 		if err != nil {
-			log.Error(nil, map[string]interface{}{
-				"error":                err.Error(),
-				"request_method":       cassetteRequest.Method,
-				"request_url":          cassetteRequest.URL,
-				"authorization_header": httpRequest.Header["Authorization"]},
-				"failed to parse token from request")
+			log.Error(nil, map[string]interface{}{"error": err.Error(), "request_method": cassetteRequest.Method, "request_url": cassetteRequest.URL, "authorization_header": httpRequest.Header["Authorization"]}, "failed to parse token from request")
 			return false
 		}
 		claims := token.Claims.(jwt.MapClaims)
-<<<<<<< HEAD
-		sub, found := cassetteRequest.Headers["sub"]
-		if found && len(sub) > 0 && sub[0] == claims["sub"] {
-			log.Debug(nil, map[string]interface{}{
-				"method": cassetteRequest.Method,
-				"url":    cassetteRequest.URL,
-				"sub":    sub[0]}, "found interaction")
-			return true
-=======
 		log.Debug(nil, map[string]interface{}{
 			"httpRequest_method":  httpRequest.Method,
 			"httpRequest_url":     httpRequest.URL,
@@ -88,15 +81,7 @@
 
 		if sub, found := cassetteRequest.Headers["sub"]; found {
 			return sub[0] == claims["sub"]
->>>>>>> b83a946e
 		}
-		log.Debug(nil, map[string]interface{}{
-			"method": cassetteRequest.Method,
-			"url":    cassetteRequest.URL,
-			"cassetteRequest_sub": sub,
-			"http_request_sub":    claims["sub"],
-		}, "Authorization header's 'sub' claim doesn't match with the current request")
-
 		return false
 	}
 }