--- conflicted
+++ resolved
@@ -303,16 +303,6 @@
 	var maxResourceQuotaStatusCheck int32 = 50 // technically a global retry count across all ResourceQuota on all Tenant Namespaces
 	var currentResourceQuotaStatusCheck int32
 	return func(statusCode int, method string, request, response map[interface{}]interface{}) (string, map[interface{}]interface{}) {
-<<<<<<< HEAD
-		log.Debug(ctx, map[string]interface{}{
-			"status":    statusCode,
-			"method":    method,
-			"namespace": openshift.GetNamespace(request),
-			"name":      openshift.GetName(request),
-			"kind":      openshift.GetKind(request),
-			"request":   yamlString(request),
-			"response":  yamlString(response),
-=======
 		log.Info(ctx, map[string]interface{}{
 			"status":      statusCode,
 			"method":      method,
@@ -322,7 +312,6 @@
 			"kind":        openshift.GetKind(request),
 			"request":     yamlString(request),
 			"response":    yamlString(response),
->>>>>>> b1c71ea7
 		}, "resource requested")
 		if statusCode == http.StatusConflict {
 			if openshift.GetKind(request) == openshift.ValKindNamespace {
