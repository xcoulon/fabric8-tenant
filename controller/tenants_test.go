--- conflicted
+++ resolved
@@ -11,22 +11,15 @@
 	"github.com/fabric8-services/fabric8-tenant/cluster"
 	"github.com/fabric8-services/fabric8-tenant/configuration"
 	"github.com/fabric8-services/fabric8-tenant/controller"
-<<<<<<< HEAD
 	"github.com/fabric8-services/fabric8-tenant/errors"
-=======
 	"github.com/fabric8-services/fabric8-tenant/openshift"
->>>>>>> b83a946e
 	"github.com/fabric8-services/fabric8-tenant/tenant"
 	testsupport "github.com/fabric8-services/fabric8-tenant/test"
 	"github.com/fabric8-services/fabric8-tenant/test/gormsupport"
 	"github.com/fabric8-services/fabric8-tenant/test/recorder"
 	"github.com/fabric8-services/fabric8-tenant/test/testfixture"
-<<<<<<< HEAD
-=======
 	"github.com/fabric8-services/fabric8-tenant/token"
 	"github.com/fabric8-services/fabric8-tenant/user"
-	"github.com/fabric8-services/fabric8-wit/errors"
->>>>>>> b83a946e
 	"github.com/fabric8-services/fabric8-wit/resource"
 	"github.com/goadesign/goa"
 	goajwt "github.com/goadesign/goa/middleware/security/jwt"
@@ -60,13 +53,11 @@
 }
 
 func (s *TenantsControllerTestSuite) TestShowTenants() {
-<<<<<<< HEAD
-=======
 
 	// given
 	svc, ctrl, err := newTestTenantsController(s.DB, "show-tenants")
 	require.NoError(s.T(), err)
->>>>>>> b83a946e
+
 
 	s.T().Run("OK", func(t *testing.T) {
 		// given
@@ -103,10 +94,7 @@
 }
 
 func (s *TenantsControllerTestSuite) TestSearchTenants() {
-<<<<<<< HEAD
-=======
-
->>>>>>> b83a946e
+
 	// given
 	svc, ctrl, err := newTestTenantsController(s.DB, "search-tenants")
 	require.NoError(s.T(), err)
@@ -282,7 +270,6 @@
 	})
 
 }
-
 func createValidSAContext(sub string) context.Context {
 	claims := jwt.MapClaims{}
 	claims["service_accountname"] = sub
@@ -296,48 +283,16 @@
 	return goajwt.WithJWT(context.Background(), token)
 }
 
-<<<<<<< HEAD
-type mockTenantService struct {
-	ID uuid.UUID
-}
-
-func (s mockTenantService) Exists(tenantID uuid.UUID) bool {
-	return s.ID == tenantID
-}
-
-func (s mockTenantService) GetTenant(tenantID uuid.UUID) (*tenant.Tenant, error) {
-	if s.ID != tenantID {
-		return nil, errors.NewTenantRecordNotFoundError("tenant", tenantID.String())
-=======
 func newTestTenantsController(db *gorm.DB, filename string) (*goa.Service, *controller.TenantsController, error) {
 	r, err := recorder.New(fmt.Sprintf("../test/data/controller/%s", filename), recorder.WithJWTMatcher())
 	if err != nil {
 		return nil, nil, errs.Wrapf(err, "unable to initialize tenant controller")
->>>>>>> b83a946e
 	}
 	defer r.Stop()
 
-<<<<<<< HEAD
-func (s mockTenantService) GetNamespaces(tenantID uuid.UUID) ([]*tenant.Namespace, error) {
-	if s.ID != tenantID {
-		return nil, errors.NewTenantRecordNotFoundError("tenant", tenantID.String())
-	}
-	return []*tenant.Namespace{
-		{
-			CreatedAt: time.Now(),
-			UpdatedAt: time.Now(),
-			ID:        uuid.NewV4(),
-			TenantID:  tenantID,
-			Name:      "test-che",
-			Type:      "che",
-			State:     "created",
-			MasterURL: "http://test.org",
-			Version:   "1.0",
-=======
 	saToken, err := testsupport.NewToken(
 		map[string]interface{}{
 			"sub": "tenant_service",
->>>>>>> b83a946e
 		},
 		"../test/private_key.pem",
 	)
@@ -345,12 +300,6 @@
 		fmt.Printf("error occurred: %v", err)
 		return nil, nil, errs.Wrapf(err, "unable to initialize tenant controller")
 	}
-<<<<<<< HEAD
-	return nil, errors.NewTenantRecordNotFoundError("tenant", "")
-
-}
-=======
->>>>>>> b83a946e
 
 	authURL := "http://authservice"
 	resolveToken := token.NewResolve(authURL, configuration.WithRoundTripper(r.Transport))
