--- conflicted
+++ resolved
@@ -19,18 +19,12 @@
 	require.NoError(t, err)
 	defer r.Stop()
 	resolveToken := token.NewResolve("http://authservice", configuration.WithRoundTripper(r.Transport))
-<<<<<<< HEAD
 	tok, err := testsupport.NewToken(
 		map[string]interface{}{
 			"sub": "user_foo",
 		},
 		"../test/private_key.pem",
 	)
-=======
-	tok, err := testsupport.NewToken(map[string]interface{}{
-		"sub": "user_foo",
-	}, "../test/private_key.pem")
->>>>>>> b83a946e
 	require.NoError(t, err)
 
 	t.Run("ok", func(t *testing.T) {
@@ -63,18 +57,12 @@
 	require.NoError(t, err)
 	defer r.Stop()
 	resolveToken := token.NewResolve("http://authservice", configuration.WithRoundTripper(r.Transport))
-<<<<<<< HEAD
 	tok, err := testsupport.NewToken(
 		map[string]interface{}{
 			"sub": "tenant_service",
 		},
 		"../test/private_key.pem",
 	)
-=======
-	tok, err := testsupport.NewToken(map[string]interface{}{
-		"sub": "tenant_service",
-	}, "../test/private_key.pem")
->>>>>>> b83a946e
 	require.NoError(t, err)
 
 	t.Run("ok", func(t *testing.T) {
@@ -88,19 +76,12 @@
 
 	t.Run("expired token", func(t *testing.T) {
 		// given
-<<<<<<< HEAD
 		tok, err := testsupport.NewToken(
 			map[string]interface{}{
 				"sub": "expired_tenant_service",
 			},
 			"../test/private_key.pem",
 		)
-
-=======
-		tok, err := testsupport.NewToken(map[string]interface{}{
-			"sub": "expired_tenant_service",
-		}, "../test/private_key.pem")
->>>>>>> b83a946e
 		require.NoError(t, err)
 		// when
 		_, _, err = resolveToken(context.Background(), "some_valid_openshift_resource", tok.Raw, true, token.NewGPGDecypter("foo"))
