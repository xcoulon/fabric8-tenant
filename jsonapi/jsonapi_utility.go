--- conflicted
+++ resolved
@@ -39,7 +39,6 @@
 	var title, code string
 	var statusCode int
 	var id *string
-<<<<<<< HEAD
 	links := make(map[string]*app.JSONAPILink, 0)
 	log.Error(ctx, map[string]interface{}{"err": cause, "error_message": cause.Error(), "err_type": reflect.TypeOf(err)}, "an error occurred in our api")
 	switch cause := cause.(type) {
@@ -47,19 +46,6 @@
 		code = ErrorCodeNotFound
 		title = "Not found error"
 		statusCode = http.StatusNotFound
-=======
-	log.Error(ctx, map[string]interface{}{"err": cause, "error_message": cause.Error()}, "an error occurred in our api")
-	switch cause := cause.(type) {
-	case errors.NotFoundError:
-		code = ErrorCodeNotFound
-		title = "Not found error"
-		statusCode = http.StatusNotFound
-		id = &cause.ID
-	case errors.ConversionError:
-		code = ErrorCodeConversionError
-		title = "Conversion error"
-		statusCode = http.StatusBadRequest
->>>>>>> b1c71ea7
 	case errors.BadParameterError:
 		code = ErrorCodeBadParameter
 		title = "Bad parameter error"
@@ -117,10 +103,6 @@
 		code = ErrorCodeUnknownError
 		title = "Unknown error"
 		statusCode = http.StatusInternalServerError
-<<<<<<< HEAD
-
-=======
->>>>>>> b1c71ea7
 		cause = errs.Cause(err)
 		if err, ok := cause.(goa.ServiceError); ok {
 			statusCode = err.ResponseStatus()
